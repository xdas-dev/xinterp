import numpy as np
import pytest

from xinterp import forward, inverse


class TestForward:
    def test_raises_not_1D(self):
        with pytest.raises(ValueError, match="x must be 1D or scalar"):
            forward([[1]], [0, 2], [3, 5])
        with pytest.raises(ValueError, match="xp and fp must be 1D"):
            forward([1], [[0, 2]], [3, 5])
        with pytest.raises(ValueError, match="xp and fp must be 1D"):
            forward([1], [0, 2], [[3, 5]])

    def test_raises_shape_mismatch(self):
        with pytest.raises(ValueError, match="xp and fp must have the same length"):
            forward([1], [0, 2, 5], [3, 5])

    def test_raises_only_one_element(self):
        with pytest.raises(
            ValueError, match="xp and fp must have at least two elements"
        ):
            forward([1], [0], [3])

    def test_raises_xp_not_integer(self):
        with pytest.raises(ValueError, match="xp must have integer dtype"):
            forward([1], [0.0, 2.0], [3, 5])

    def test_raises_not_positive(self):
        with pytest.raises(ValueError, match="xp values must be positive"):
            forward([1], [-1, 2], [3, 5])
        with pytest.raises(ValueError, match="x values must be positive"):
            forward([-1], [1, 2], [3, 5])

    def test_raises_not_finite(self):
        with pytest.raises(ValueError, match="fp values must be finite"):
            forward([1], [0, 2], [np.nan, np.nan])
        with pytest.raises(ValueError, match="fp values must be finite"):
            forward([1], [0, 2], [np.inf, np.inf])

    def test_dtype_matching(self):
        forward([1.0], [0, 2], [3, 5]) == 4
        forward([1], [0, 2], [3.0, 5.0]) == 4.0
        forward(np.array([1], dtype="M8[s]"), [0, 2], [3.0, 5.0]) == 4.0
        forward(np.array([1], dtype="M8[s]"), [0, 2], [3, 5]) == 4
        forward([1.0], [0, 2], np.array([3, 5], dtype="M8[s]")) == np.array(
            [4], dtype="M8[s]"
        )
        forward([1], [0, 2], np.array([3, 5], dtype="M8[s]")) == np.array(
            [4], dtype="M8[s]"
        )

    def test_raises_not_strictly_incresing(self):
        with pytest.raises(ValueError, match="xp must be strictly increasing"):
            forward([1], [2, 0], [3, 5])

    def test_raises_out_of_bounds(self):
        with pytest.raises(IndexError, match="x out of bounds"):
            forward([0], [1, 2], [3, 5])
        with pytest.raises(IndexError, match="x out of bounds"):
            forward([3], [1, 2], [3, 5])

    def test_type_handling(self):
        assert forward([1], [0, 2], [3, 5]) == 4
        assert forward([1], [0, 2], [3, 5]).dtype in ["i4", "i8"]
        assert forward([1], [0, 2], np.array([3, 5], "M8[s]")) == np.datetime64(4, "s")
        assert forward([1], [0, 2], np.array([3, 5], "M8[s]")).dtype == "M8[s]"
        assert forward([1], [0, 2], np.array([3, 5], "f4")) == 4
        assert forward([1], [0, 2], np.array([3, 5], "f4")).dtype == "f4"
        assert forward(np.array([1], "u2"), np.array([0, 2], "u2"), [3, 5])[0] == 4

    def test_scalar_handling(self):
        assert forward([1], [0, 2], [3, 5]).ndim == 1
        assert forward(1, [0, 2], [3, 5]).ndim == 0
        assert forward([1], [0, 2], np.array([3, 5], "M8[s]")).ndim == 1
        assert forward(1, [0, 2], np.array([3, 5], "M8[s]")).ndim == 0
        assert forward([1], [0, 2], np.array([3, 5], "f4")).ndim == 1
        assert forward(1, [0, 2], np.array([3, 5], "f4")).ndim == 0

    def test_interpolation_accuracy_int(self):
        rng = np.random.default_rng(42)
        n = 1_000
        m = 10_000
        integers = np.arange(0, 65_535)
        xp = np.sort(rng.choice(integers, n, replace=False))
        fp = rng.integers(np.min(integers), np.max(integers), n)
        selected = np.arange(np.min(xp), np.max(xp) + 1)
        x = np.sort(rng.choice(selected, m, replace=False))
<<<<<<< HEAD
        f = interp_int64(x, xp, fp)
        f_expected = np.rint(np.round(np.interp(x, xp, fp), 6)).astype("int64")
        assert np.array_equal(f, f_expected)
        assert f.dtype == f_expected.dtype

    def test_out_of_bound(self):
        xp = np.array([0, 10, 20])
        fp = np.array([0, 1000, 2000])
        x = np.array([-10, -1, 0, 10, 20, 21, 30])

        f = interp_int64(x, xp, fp)
        f_expected = np.array([0, 0, 0, 1000, 2000, 2000, 2000], dtype="int64")
        assert np.array_equal(f, f_expected)
        assert f.dtype == f_expected.dtype
        f_expected = np.interp(x, xp, fp).astype("int64")
        assert np.array_equal(f, f_expected)
        assert f.dtype == f_expected.dtype

        f = interp_int64(x, xp, fp, left=-1, right=-2)
        f_expected = np.array([-1, -1, 0, 1000, 2000, -2, -2], dtype="int64")
        assert np.array_equal(f, f_expected)
        assert f.dtype == f_expected.dtype
        f_expected = np.interp(x, xp, fp, left=-1, right=-2).astype("int64")
        assert np.array_equal(f, f_expected)
        assert f.dtype == f_expected.dtype

    def test_raise_if_not_strictly_incresing(self):
        with pytest.raises(ValueError):
            xp = np.array([0, -10, 20])
            fp = np.array([0, 1000, 2000])
            x = np.array([0, 5, 10, 15, 20])
            f = interp_int64(x, xp, fp)


class TestInterpIntLike:
    def test_f_is_datetime(self):
        xp = np.array([0, 10, 20])
        fp = np.array([0, 1000, 2000], dtype="datetime64[s]")
        x = np.array([0, 5, 10, 15, 20])
        f = interp_intlike(x, xp, fp)
        f_expected = np.array([0, 500, 1000, 1500, 2000], dtype="datetime64[s]")
        assert np.array_equal(f, f_expected)
        assert f.dtype == f_expected.dtype

    def test_x_is_datetime(self):
        xp = np.array([0, 10, 20], dtype="datetime64[s]")
        fp = np.array([0, 1000, 2000])
        x = np.array([0, 5, 10, 15, 20], dtype="datetime64[s]")
        f = interp_intlike(x, xp, fp)
        f_expected = np.array([0, 500, 1000, 1500, 2000])
        assert np.array_equal(f, f_expected)
        assert f.dtype == f_expected.dtype

    def test_out_of_bound(self):
        xp = np.array([0, 10, 20])
        fp = np.array([0, 1000, 2000], dtype="datetime64[s]")
        x = np.array([-10, -1, 0, 10, 20, 21, 30])

        f = interp_intlike(x, xp, fp)
        f_expected = np.array([0, 0, 0, 1000, 2000, 2000, 2000], dtype="datetime64[s]")
        assert np.array_equal(f, f_expected)
        assert f.dtype == f_expected.dtype

        f = interp_intlike(
            x, xp, fp, left=np.datetime64(-1, "s"), right=np.datetime64(-2, "s")
=======
        result = forward(x, xp, fp)
        expected = np.rint(np.round(np.interp(x, xp, fp), 11)).astype("i8")
        assert np.array_equal(result, expected)
        assert result.dtype == expected.dtype

    def test_interpolation_accuracy_float(self):
        rng = np.random.default_rng(42)
        n = 1_000
        m = 10_000
        integers = np.arange(0, 65_535)
        xp = np.sort(rng.choice(integers, n, replace=False))
        fp = np.sort(rng.random(n))
        selected = np.arange(np.min(xp), np.max(xp) + 1)
        x = np.sort(rng.choice(selected, m, replace=False))
        result = forward(x, xp, fp)
        expected = np.interp(x, xp, fp)
        assert np.allclose(result, expected)
        assert result.dtype == expected.dtype


class TestInverse:
    def test_raises_not_1D(self):
        with pytest.raises(ValueError, match="f must be 1D or scalar"):
            inverse([[4]], [0, 2], [3, 5])
        with pytest.raises(ValueError, match="xp and fp must be 1D"):
            inverse([4], [[0, 2]], [3, 5])
        with pytest.raises(ValueError, match="xp and fp must be 1D"):
            inverse([4], [0, 2], [[3, 5]])

    def test_raises_shape_mismatch(self):
        with pytest.raises(ValueError, match="xp and fp must have the same length"):
            inverse([4], [0, 2, 5], [3, 5])

    def test_raises_only_one_element(self):
        with pytest.raises(
            ValueError, match="xp and fp must have at least two elements"
        ):
            inverse([4], [0], [3])

    def test_raises_xp_not_integer(self):
        with pytest.raises(ValueError, match="xp must have integer dtype"):
            inverse([4], [0.0, 2.0], [3, 5])

    def test_raises_not_positive(self):
        with pytest.raises(ValueError, match="xp values must be positive"):
            inverse([4], [-1, 2], [3, 5])

    def test_raises_not_finite(self):
        with pytest.raises(ValueError, match="fp values must be finite"):
            inverse([4.0], [0, 2], [np.nan, np.nan])
        with pytest.raises(ValueError, match="fp values must be finite"):
            inverse([4.0], [0, 2], [np.inf, np.inf])
        with pytest.raises(ValueError, match="f values must be finite"):
            inverse([np.nan], [0, 2], [3.0, 5.0])
        with pytest.raises(ValueError, match="f values must be finite"):
            inverse([np.inf], [0, 2], [3.0, 5.0])

    def test_dtype_matching(self):
        inverse([4.0], [0, 2], [3, 5]) == 1
        inverse([4], [0, 2], [3.0, 5.0]) == 1
        inverse(np.array([4], dtype="M8[s]"), [0, 2], [3.0, 5.0]) == 1
        inverse(np.array([4], dtype="M8[s]"), [0, 2], [3, 5]) == 1
        inverse([4.0], [0, 2], np.array([3, 5], dtype="M8[s]")) == 1
        inverse([4], [0, 2], np.array([3, 5], dtype="M8[s]")) == 1

    def test_raises_not_strictly_incresing(self):
        with pytest.raises(ValueError, match="fp must be strictly increasing"):
            inverse([4], [0, 2], [5, 3])

    def test_raises_out_of_bounds(self):
        with pytest.raises(KeyError, match="f out of bounds"):
            inverse([2], [1, 2], [3, 5])
        with pytest.raises(KeyError, match="f out of bounds"):
            inverse([6], [1, 2], [3, 5])
        inverse([2], [1, 2], [3, 5], method="nearest") == 1
        inverse([6], [1, 2], [3, 5], method="nearest") == 2
        with pytest.raises(KeyError, match="f out of bounds"):
            inverse([2], [1, 2], [3, 5], method="ffill")
        inverse([6], [1, 2], [3, 5], method="ffill") == 2
        inverse([2], [1, 2], [3, 5], method="bfill") == 1
        with pytest.raises(KeyError, match="f out of bounds"):
            inverse([6], [1, 2], [3, 5], method="bfill")

    def test_raises_not_found(self):
        assert inverse([5], [0, 2], [3, 7]) == 1
        with pytest.raises(KeyError, match="f not found"):
            inverse([4], [0, 2], [3, 7])
        assert inverse([5.0], [0, 2], [3.0, 7.0]) == 1
        with pytest.raises(KeyError, match="f not found"):
            inverse([4.0], [0, 2], [3.0, 7.0])
        with pytest.raises(KeyError, match="f not found"):
            inverse([5.5], [0, 2], [3.0, 7.0])
        inverse([5.0 + 1e-16], [0, 2], [3.0, 7.0])
        inverse([5.0 - 1e-16], [0, 2], [3.0, 7.0])

    def test_raises_wrong_method(self):
        with pytest.raises(
            ValueError,
            match="method must be either None, 'nearest', 'ffill' or 'bfill'",
        ):
            inverse([4], [0, 2], [3, 5], method="non_existing_method")

    def test_type_handling(self):
        assert inverse([4], [0, 2], [3, 5]) == 1
        assert inverse([4.0], [0, 2], [3.0, 5.0]) == 1
        assert inverse(np.array([4], "M8[s]"), [0, 2], np.array([3, 5], "M8[s]")) == 1
        assert inverse([4], np.array([0, 2], "u2"), [3, 5]) == 1
        assert inverse([4], np.array([0, 2], "u2"), [3, 5]).dtype == "u2"

    def test_scalar_handling(self):
        assert inverse([4], [0, 2], [3, 5]).ndim == 1
        assert inverse(4, [0, 2], [3, 5]).ndim == 0
        assert inverse([4.0], [0, 2], [3.0, 5.0]).ndim == 1
        assert inverse(4.0, [0, 2], [3.0, 5.0]).ndim == 0
        assert (
            inverse(np.array([4], "M8[s]"), [0, 2], np.array([3, 5], "M8[s]")).ndim == 1
>>>>>>> 53053593
        )
        assert (
            inverse(np.array(4, "M8[s]"), [0, 2], np.array([3, 5], "M8[s]")).ndim == 0
        )

    def test_interpolation_accuracy_int(self):
        rng = np.random.default_rng(42)
        n = 1_000
        m = 10_000
        integers = np.arange(0, 65_535)
        xp = rng.integers(np.min(integers), np.max(integers), n)
        fp = np.sort(rng.choice(integers, n, replace=False))
        selected = np.arange(np.min(fp), np.max(fp) + 1)
        f = np.sort(rng.choice(selected, m, replace=False))
        result = inverse(f, xp, fp, method="nearest")
        expected = np.rint(np.round(np.interp(f, fp, xp), 11)).astype("i8")
        assert np.array_equal(result, expected)
        assert result.dtype == expected.dtype
        result = inverse(f, xp, fp, method="ffill")
        expected = np.floor(np.round(np.interp(f, fp, xp), 11)).astype("i8")
        assert np.array_equal(result, expected)
        assert result.dtype == expected.dtype
        result = inverse(f, xp, fp, method="bfill")
        expected = np.ceil(np.round(np.interp(f, fp, xp), 11)).astype("i8")
        assert np.array_equal(result, expected)
        assert result.dtype == expected.dtype

    def test_interpolation_accuracy_float(self):
        rng = np.random.default_rng(42)
        n = 1_000
        m = 10_000
        integers = np.arange(0, 65_535)
        xp = np.sort(rng.choice(integers, n, replace=False))
        fp = np.sort(rng.random(n))
        f = np.sort((np.max(fp) - np.min(fp)) * rng.random(m) + np.min(fp))
        result = inverse(f, xp, fp, method="nearest")
        expected = np.rint(np.interp(f, fp, xp)).astype("i8")
        assert np.array_equal(result, expected)
        assert result.dtype in ["i4", "i8"]
        result = inverse(f, xp, fp, method="ffill")
        expected = np.floor(np.interp(f, fp, xp)).astype("i8")
        assert np.array_equal(result, expected)
        assert result.dtype in ["i4", "i8"]
        result = inverse(f, xp, fp, method="bfill")
        expected = np.ceil(np.interp(f, fp, xp)).astype("i8")
        assert np.array_equal(result, expected)
        assert result.dtype in ["i4", "i8"]

    def test_use_case_integer(self):
        xp = np.array([0, 5, 15])
        fp = np.array([20, 30, 50])
        cases = [(x, forward([x], xp, fp)[0]) for x in range(16)]
        for x, f in cases:
            assert inverse([f], xp, fp)[0] == x
        for f in range(21, 50, 2):
            with pytest.raises(KeyError, match="f not found"):
                inverse([f], xp, fp)
        cases = [(0, 21), (2, 23), (2, 25), (4, 27), (4, 29), (6, 31), (6, 33), (8, 35)]
        for x, f in cases:
            assert inverse([f], xp, fp, method="nearest")[0] == x
        cases = [(0, 21), (1, 23), (2, 25), (3, 27), (4, 29), (5, 31), (6, 33), (7, 35)]
        for x, f in cases:
            assert inverse([f], xp, fp, method="ffill")[0] == x
        cases = [(1, 21), (2, 23), (3, 25), (4, 27), (5, 29), (6, 31), (7, 33), (8, 35)]
        for x, f in cases:
            assert inverse([f], xp, fp, method="bfill")[0] == x

    def test_use_case_float(self):
        xp = np.array([0, 5, 15])
        fp = np.array([20.0, 30.0, 50.0])
        cases = [(x, forward([x], xp, fp)[0]) for x in range(16)]
        for x, f in cases:
            assert inverse([float(f)], xp, fp)[0] == x
        for f in range(21, 50, 2):
            with pytest.raises(KeyError, match="f not found"):
                inverse([float(f)], xp, fp)
        cases = [(0, 21), (2, 23), (2, 25), (4, 27), (4, 29), (6, 31), (6, 33), (8, 35)]
        for x, f in cases:
            assert inverse([float(f)], xp, fp, method="nearest")[0] == x
        cases = [(0, 21), (1, 23), (2, 25), (3, 27), (4, 29), (5, 31), (6, 33), (7, 35)]
        for x, f in cases:
            assert inverse([float(f)], xp, fp, method="ffill")[0] == x
        cases = [(1, 21), (2, 23), (3, 25), (4, 27), (5, 29), (6, 31), (7, 33), (8, 35)]
        for x, f in cases:
            assert inverse([float(f)], xp, fp, method="bfill")[0] == x<|MERGE_RESOLUTION|>--- conflicted
+++ resolved
@@ -87,73 +87,6 @@
         fp = rng.integers(np.min(integers), np.max(integers), n)
         selected = np.arange(np.min(xp), np.max(xp) + 1)
         x = np.sort(rng.choice(selected, m, replace=False))
-<<<<<<< HEAD
-        f = interp_int64(x, xp, fp)
-        f_expected = np.rint(np.round(np.interp(x, xp, fp), 6)).astype("int64")
-        assert np.array_equal(f, f_expected)
-        assert f.dtype == f_expected.dtype
-
-    def test_out_of_bound(self):
-        xp = np.array([0, 10, 20])
-        fp = np.array([0, 1000, 2000])
-        x = np.array([-10, -1, 0, 10, 20, 21, 30])
-
-        f = interp_int64(x, xp, fp)
-        f_expected = np.array([0, 0, 0, 1000, 2000, 2000, 2000], dtype="int64")
-        assert np.array_equal(f, f_expected)
-        assert f.dtype == f_expected.dtype
-        f_expected = np.interp(x, xp, fp).astype("int64")
-        assert np.array_equal(f, f_expected)
-        assert f.dtype == f_expected.dtype
-
-        f = interp_int64(x, xp, fp, left=-1, right=-2)
-        f_expected = np.array([-1, -1, 0, 1000, 2000, -2, -2], dtype="int64")
-        assert np.array_equal(f, f_expected)
-        assert f.dtype == f_expected.dtype
-        f_expected = np.interp(x, xp, fp, left=-1, right=-2).astype("int64")
-        assert np.array_equal(f, f_expected)
-        assert f.dtype == f_expected.dtype
-
-    def test_raise_if_not_strictly_incresing(self):
-        with pytest.raises(ValueError):
-            xp = np.array([0, -10, 20])
-            fp = np.array([0, 1000, 2000])
-            x = np.array([0, 5, 10, 15, 20])
-            f = interp_int64(x, xp, fp)
-
-
-class TestInterpIntLike:
-    def test_f_is_datetime(self):
-        xp = np.array([0, 10, 20])
-        fp = np.array([0, 1000, 2000], dtype="datetime64[s]")
-        x = np.array([0, 5, 10, 15, 20])
-        f = interp_intlike(x, xp, fp)
-        f_expected = np.array([0, 500, 1000, 1500, 2000], dtype="datetime64[s]")
-        assert np.array_equal(f, f_expected)
-        assert f.dtype == f_expected.dtype
-
-    def test_x_is_datetime(self):
-        xp = np.array([0, 10, 20], dtype="datetime64[s]")
-        fp = np.array([0, 1000, 2000])
-        x = np.array([0, 5, 10, 15, 20], dtype="datetime64[s]")
-        f = interp_intlike(x, xp, fp)
-        f_expected = np.array([0, 500, 1000, 1500, 2000])
-        assert np.array_equal(f, f_expected)
-        assert f.dtype == f_expected.dtype
-
-    def test_out_of_bound(self):
-        xp = np.array([0, 10, 20])
-        fp = np.array([0, 1000, 2000], dtype="datetime64[s]")
-        x = np.array([-10, -1, 0, 10, 20, 21, 30])
-
-        f = interp_intlike(x, xp, fp)
-        f_expected = np.array([0, 0, 0, 1000, 2000, 2000, 2000], dtype="datetime64[s]")
-        assert np.array_equal(f, f_expected)
-        assert f.dtype == f_expected.dtype
-
-        f = interp_intlike(
-            x, xp, fp, left=np.datetime64(-1, "s"), right=np.datetime64(-2, "s")
-=======
         result = forward(x, xp, fp)
         expected = np.rint(np.round(np.interp(x, xp, fp), 11)).astype("i8")
         assert np.array_equal(result, expected)
@@ -270,7 +203,6 @@
         assert inverse(4.0, [0, 2], [3.0, 5.0]).ndim == 0
         assert (
             inverse(np.array([4], "M8[s]"), [0, 2], np.array([3, 5], "M8[s]")).ndim == 1
->>>>>>> 53053593
         )
         assert (
             inverse(np.array(4, "M8[s]"), [0, 2], np.array([3, 5], "M8[s]")).ndim == 0
